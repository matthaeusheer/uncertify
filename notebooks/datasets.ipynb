--- conflicted
+++ resolved
@@ -79,17 +79,10 @@
    "metadata": {},
    "outputs": [],
    "source": [
-<<<<<<< HEAD
-    "brats_val_path = BRATS_DATA_DIR / 'brats_all_val.hdf5'\n",
-    "brats_t1_path = BRATS_DATA_DIR / 'brats_hm_camcan.hdf5'\n",
-    "camcan_val_path = CAMCAN_DATA_DIR / 'camcan_t2_val_set.hdf5'\n",
-    "camcan_train_path = CAMCAN_DATA_DIR / 'camcan_t2_train_set.hdf5'\n",
-=======
     "brats_val_path = BRATS_DATA_DIR / 'brats_test_std.hdf5'\n",
     "#brats_t1_path = BRATS_DATA_DIR / 'brats_t1_no_hm_unbiased.hdf5'\n",
     "#camcan_val_path = CAMCAN_DATA_DIR / 'camcan_t2_val_set.hdf5'\n",
     "#camcan_train_path = CAMCAN_DATA_DIR / 'camcan_t2_train_set.hdf5'\n",
->>>>>>> 95b416af
     "\n",
     "def print_dataset_information(dataset_paths: List[Path]) -> None:\n",
     "    for path in dataset_paths:\n",
@@ -117,15 +110,9 @@
    "source": [
     "from uncertify.visualization.datasets import plot_samples\n",
     "\n",
-<<<<<<< HEAD
-    "n_samples = 1\n",
-    "#plot_samples(h5py.File(brats_val_path, 'r'), n_samples=n_samples, cmap='Greys_r')\n",
-    "plot_samples(h5py.File(brats_t1_path, 'r'), n_samples=n_samples, dataset_length=310, cmap='Greys_r')\n",
-=======
     "n_samples = 100\n",
     "plot_samples(h5py.File(brats_val_path, 'r'), n_samples=n_samples, dataset_length=5, cmap='hot')\n",
     "#plot_samples(h5py.File(brats_t1_path, 'r'), n_samples=n_samples, dataset_length=310, cmap='Greys')\n",
->>>>>>> 95b416af
     "#plot_samples(h5py.File(camcan_val_path, 'r'), n_samples=n_samples, cmap='Greys')"
    ]
   },
@@ -165,17 +152,6 @@
    "metadata": {},
    "outputs": [],
    "source": [
-<<<<<<< HEAD
-    "batch_size = 155\n",
-    "_, brats_val_dataloader = dataloader_factory(DatasetType.BRATS17, batch_size=batch_size, path=DATA_DIR_PATH / 'brats/brats_all_val.hdf5', shuffle_val=False)\n",
-    "_, brats_t1_dataloader = dataloader_factory(DatasetType.BRATS17, batch_size=batch_size, path=DATA_DIR_PATH / 'brats/brats_hm_camcan.hdf5', shuffle_val=False)\n",
-    "camcan_train_dataloader, camcan_val_dataloader = dataloader_factory(DatasetType.CAMCAN, batch_size=batch_size, shuffle_val=False)\n",
-    "plot_n_batches = 3\n",
-    "plot_brats_batches(brats_val_dataloader, plot_n_batches, cmap='Greys_r', vmax=4, vmin=-3.5, figsize=(12, 12))\n",
-    "plot_brats_batches(brats_t1_dataloader, plot_n_batches, cmap='Greys_r', vmax=4, vmin=-3.5, figsize=(12, 12))\n",
-    "#plot_camcan_batches(camcan_train_dataloader, plot_n_batches)\n",
-    "plot_camcan_batches(camcan_val_dataloader, plot_n_batches)"
-=======
     "batch_size = 4\n",
     "brats_val_path = Path('/scratch/maheer/datasets/processed/')\n",
     "brats_val_path = BRATS_DATA_DIR / 'brats_test_scale.hdf5'\n",
@@ -188,7 +164,6 @@
     "#plot_brats_batches(brats_t1_dataloader, plot_n_batches, cmap='Greys_r', vmax=4, vmin=-3.5, figsize=(12, 12))\n",
     "#plot_camcan_batches(camcan_train_dataloader, plot_n_batches)\n",
     "#plot_camcan_batches(camcan_val_dataloader, plot_n_batches)"
->>>>>>> 95b416af
    ]
   },
   {
