--- conflicted
+++ resolved
@@ -148,10 +148,7 @@
 
     def configure_optimizers(self) -> Optimizer:
         """Pytorch-lightning function."""
-<<<<<<< HEAD
         return torch.optim.Adam(self.parameters(), lr=1e-4)
-=======
-        return torch.optim.Adam(self.parameters(), lr=2 * 1e-4)
 
     def _calculate_beta(self, train_step: int) -> float:
         """Calculates the KL term for any strategy for a given training_step"""
@@ -161,4 +158,3 @@
             return monotonic_annealing(train_step, **dataclasses.asdict(self._beta_config))
         elif isinstance(self._beta_config, CyclicBetaConfig):
             return cyclical_annealing(train_step, **dataclasses.asdict(self._beta_config))
->>>>>>> c0824d71
